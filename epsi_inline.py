import ismrmrd
import os
import sys
import itertools
import logging
import traceback
import numpy as np
import numpy.fft as fft
import xml.dom.minidom
import base64
import ctypes
import re
import mrdhelper
import constants
from time import perf_counter
import matplotlib.pyplot as plt

# bjs imports
from logging import FileHandler, Formatter
#from pymidas_inline.epsi.do_epsi import do_init, do_epsi

# BJS_DEBUG_PATH = "D:\\temp\\debug_fire\\"
BJS_DEBUG_PATH = "/tmp/share/debug"
LOG_FORMAT = ('%(asctime)s | %(levelname)s | %(message)s')

# Folder for debug output files
debugFolder = "/tmp/share/debug"
# debugFolder = "D:\\temp\\debug_fire"

logger_bjs = logging.getLogger("bjs_log")
logger_bjs.setLevel(logging.DEBUG)

file_handler = FileHandler(os.path.join(BJS_DEBUG_PATH, 'log_epsi_out.txt'))
file_handler.setLevel(logging.DEBUG)
file_handler.setFormatter(Formatter(LOG_FORMAT))
logger_bjs.addHandler(file_handler)


# stdout_handler = logging.StreamHandler(sys.stdout)
# stdout_handler.setLevel(logging.DEBUG)
# stdout_handler.setFormatter(Formatter(LOG_FORMAT))
# logger_bjs.addHandler(stdout_handler)


class BlockEpsi:
    """
    Building block object used to create a list of MIDAS processing blocks.

    This object represents the settings and results involved in processing
    data for EPSI.

    In here we also package all the functionality needed to save and recall
    these values to/from an XML node.

    """
    XML_VERSION = "2.0.0"   # allows us to change XML I/O in the future

    def __init__(self, attributes=None):

        # Settings - algorithm flags and parameters

        self.trajectory_filename    = r"g100_r130_sim.dat"      # expand on run
        self.echo_drift_corr        = 1
        self.frequency_drift_corr   = 2
        self.frequency_drift_value  = 0.000
        self.invert_z               = True
        self.swap_lr                = False
        self.echo_output            = 0
        self.echo_average_fix       = True
        self.retain_input_files     = False
        self.plot_echo_positions    = True
        self.nx_resample            = 50
        self.apply_kx_phase_corr    = 1         # deprecated, always done if echoShiftsOpt set

        # multiprocessing settings
        self.single_process     = True          # use multiprocessing or not
        self.nprocess           = 1             # number of cores to use
        self.chunksize          = None          # alignment with other pymidas modules

        # data information
        self.nt                 = None          # these are defaults for Siemens
        self.nx                 = None
        self.ny                 = 50
        self.nz                 = 18
        self.os                 = 2
        self.os_orig            = 2
        self.sw                 = 2500.0
        self.nx_out             = 50
        self.full_traj          = False          # deprecated?
        self.sampling_interval  = 4000

        # dynamically set
        self.do_setup           = True      # setup arrays first off
        
        self.fovx               = 280.0
        self.fovy               = 280.0
        self.fovz               = 180.0
        self.ncha               = 12
        self.n_process_nodes    = 1
        self.data_id_array      = []
        self.nx_resample        = 50
        self.byte_order         = ''
        self.num_phencs         = 1
        self.nd                 = 1
        self.td                 = 1.0
        self.scan_data          = ''
        self.mrdata_fnames      = []

        self.series_label       = 'SI_REF'
        self.pix_spacing_1      = 5.6
        self.pix_spacing_2      = 5.6
        self.pix_spacing_3      = 10.0
        self.mrdata             = None
        self.out_filename       = ''
        self.out_indx           = 1     # DICOM slice number indexed from 1
        self.save_output        = True
        self.channel            = ''
        self.csa_pad_length     = 0
        self.fin_names          = []
        self.fout_names         = []
        self.echo_shifts_slope  = None
        self.echo_shifts        = None
        self.echo_phases        = None
        self.Is_GE              = False
        self.last_zindx        = 0

        # data storage

        self.metab_init = None
        self.water_init = None
        self.water = []
        self.metab = []

    @property
    def n_channels(self):
        return self.ncha
    @n_channels.setter
    def n_channels(self, value):
        self.ncha = value

    @property
    def nchannels(self):
        return self.ncha
    @nchannels.setter
    def nchannels(self, value):
        self.ncha = value


def process(connection, config, metadata):
    """
    This version is same as the ICE 'Raw' selection. Data is stored frame
    by frame to the DICOM database with just raw k-space data in it.

    Input from server is a group of data from each ADC, this method will
    collate the EPI readouts into one group for Metab signals and another
    group for Water signals that comprise one TR acquisition.  Data will
    be saved to one of two arrays that hold all the (ny, nt, nx) encodes
    for one Z phase encode of data. When that array is full, it will be
    sent back from FIRE for storage in the database. And a new array of
    data will be collated.

        csi_se.cpp code re. encoding indices

        PAR - ZPhase 18 - m_adc1.getMDH().setCpar((short) m_sh_3rd_csi_addr[i] + m_sh_3rd_csi_addr_offset);
        LIN - YPhase 50 - m_adc1.getMDH().setClin(SpecVectorSizeshort) m_sh_2nd_csi_addr[i] + m_sh_2nd_csi_addr_offset);
        ECO - 0/1 Water/Metab m_adc1.getMDH().setCeco(0);     WS vs Water Non-Suppressed
        SEG - 100 (50 w/o OS) m_adc1.getMDH().setCseg(ADCctr + +);        EPI RO segment
        m_adc1.getMDH().setFirstScanInSlice(!i && !j);
        m_adc1.getMDH().setLastScanInSlice(i == (m_lN_csi_encodes - 1) && j == (m_sh_csi_weight[i] - 1));
        m_adc1.getMDH().addToEvalInfoMask (MDH_PHASCOR);

    """

    block = BlockEpsi()

    logging.info("Config: \n%s", config)
 
    # Metadata should be MRD formatted header, but may be a string
    # if it failed conversion earlier
    try:
        # Disabled due to incompatibility between PyXB and Python 3.8:
        # https://github.com/pabigot/pyxb/issues/123
        # # logging.info("Metadata: \n%s", metadata.toxml('utf-8'))
 
        logging.info("Incoming dataset contains %d encodings", len(metadata.encoding))
        logging.info("First encoding is of type '%s', with a field of view of (%s x %s x %s)mm^3 and a matrix size of (%s x %s x %s)",
            metadata.encoding[0].trajectory,
            metadata.encoding[0].encodedSpace.matrixSize.x,
            metadata.encoding[0].encodedSpace.matrixSize.y,
            metadata.encoding[0].encodedSpace.matrixSize.z,
            metadata.encoding[0].encodedSpace.fieldOfView_mm.x,
            metadata.encoding[0].encodedSpace.fieldOfView_mm.y,
            metadata.encoding[0].encodedSpace.fieldOfView_mm.z)

        block.nz = int(metadata.encoding[0].encodingLimits.kspace_encoding_step_2.maximum - metadata.encoding[0].encodingLimits.kspace_encoding_step_2.minimum) + 1
        block.ny = int(metadata.encoding[0].encodingLimits.kspace_encoding_step_1.maximum - metadata.encoding[0].encodingLimits.kspace_encoding_step_1.minimum) + 1
        block.nt = mrdhelper.get_userParameterLong_value(metadata, 'SpecVectorSize')
        block.fovx = metadata.encoding[0].reconSpace.fieldOfView_mm.x
        block.fovy = metadata.encoding[0].reconSpace.fieldOfView_mm.y
        block.fovz = metadata.encoding[0].reconSpace.fieldOfView_mm.z
        block.ncha = metadata.acquisitionSystemInformation.receiverChannels
        block.ice_select = mrdhelper.get_userParameterLong_value(metadata, 'EpsiWip_IceSelect')
    except:
        logging.info("Improperly formatted metadata or auxiliary variables: \n%s", metadata)

    # Continuously parse incoming data parsed from MRD messages
    acq_group = []
    ref_group = []

    logger_bjs.info("----------------------------------------------------------------------------------------")
    logger_bjs.info("Start EPSI.py run")

    inline_method = 'raw'  # bjs ['raw', 'epsi'][block.ice_select]   # or 'epsi' or 'both'

    try:
        for item in connection:
            # -------------------------------------------------------------------------------------
            # Raw k-space data messages
            # - user_int[3] is non-zero for all ADCs of final y-encode of a given z-slice
            # - data collate for RAW complete given the following 3 things:
            #   - idx.contrast == 1 (both metab and water data acquired)
            #   - user_int[3] > 0 (this is last y-encode of a given z-slice)
            #   - user_int[1] > 0 (this is last ADC of the EPI acquisition)
            # - data collate for EPSI complete given the following 3 things:
            #   - idx.contrast == 1 (both metab and water data acquired)
            #   - user_int[3] > 0 (this is last y-encode of a given z-slice)
            #   - user_int[1] > 0 (this is last ADC of the EPI acquisition)
            # - data collate for EPSI complete when both user_int[1] AND user_int[3] are non-zero
            # -------------------------------------------------------------------------------------
            if isinstance(item, ismrmrd.Acquisition):

                flag_ctr_kspace = item.user_int[2] > 0
                flag_last_epi = item.user_int[1] > 0
                flag_last_yencode = item.user_int[3] > 0    # bjs orig - item.idx.kspace_encode_step_1 == block.ny - 1
                
                zindx = item.idx.kspace_encode_step_2
                yindx = item.idx.kspace_encode_step_1

                if inline_method == 'raw':
                    if block.do_setup:
                        block.ncha, block.nx = item.data.shape
                        dims = [block.nz, block.ny, block.nt, block.nx]
                        block.water = []
                        block.metab = []
                        for i in range(block.ncha):
                            block.water.append(np.zeros(dims, item.data.dtype))
                            block.metab.append(np.zeros(dims, item.data.dtype))
                        block.do_setup = False

                    if flag_ctr_kspace:             # Center of kspace data ignored here
                        pass
                    else:                           # Regular kspace acquisition
                        acq_group.append(item)
                        if flag_last_epi:
                            process_group_raw(block, acq_group, config, metadata)
                            if item.idx.contrast == 1 and flag_last_yencode:
                                logger_bjs.info("**** bjs - send_raw() -- zindx = %d, yindx = %d " % (zindx, yindx))
                                images = send_raw(block, acq_group, connection, config, metadata)
                                connection.send_image(images)
                                block.last_zindx += 1
                            acq_group = []

                elif inline_method == 'epsi':
                    if block.do_setup:
                        block.ncha, block.nx = item.data.shape
                        block.nx2 = int(block.nx // 2)
                        block.nt2 = int(block.nt // 2)

                        dims = [block.nz, block.ny, block.nt, block.nx]
                        block.water = []
                        block.metab = []
                        dims_epsi = [block.nz, block.ny, block.nx2, block.nt2]
                        block.water_epsi = []
                        block.metab_epsi = []
                        for i in range(block.ncha):
                            block.water.append(np.zeros(dims, item.data.dtype))
                            block.metab.append(np.zeros(dims, item.data.dtype))
                            block.water_epsi.append(np.zeros(dims_epsi, item.data.dtype))
                            block.metab_epsi.append(np.zeros(dims_epsi, item.data.dtype))
                        block.do_setup = False
                        block.ref_done = False

                    if flag_ctr_kspace:             # Center of kspace data
                        ref_group.append(item)
                        if item.idx.contrast == 1 and flag_last_epi:
                            process_init_epsi(block, ref_group, config, metadata)
                            ref_group = []
                            block_ref_done = True
                    else:                           # Regular kspace acquisition
                        acq_group.append(item)
                        if flag_last_epi:
                            process_raw_to_epsi(block, acq_group, config, metadata)
                            if item.idx.contrast == 1 and flag_last_yencode:
                                logger_bjs.info("**** bjs - send_raw() -- zindx = %d, yindx = %d " % (zindx, yindx))
                                images = send_epsi(block, acq_group, connection, config, metadata)
                                connection.send_image(images)
                                block.last_zindx += 1
                            acq_group = []
                else:
                    msg = "Inlne process method not recognized: %s", inline_method
                    logging.error(msg)
                    raise ValueError(msg)

            elif item is None:
                break
 
            else:
                logging.error("Unsupported data  type %s", type(item).__name__)
 
    except Exception as e:
        logging.error(traceback.format_exc())
        connection.send_logging(constants.MRD_LOGGING_ERROR, traceback.format_exc())
 
    finally:
        connection.send_close()


def process_group_raw(block, group, config, metadata):

    indz = [item.idx.kspace_encode_step_2 for item in group]
    indy = [item.idx.kspace_encode_step_1 for item in group]
    indt = list(range(block.nt))

    if len(set(indz)) > 1:
        logger_bjs.info("Too many Z encodes in TR data group")
    if len(set(indy)) > 1:
        logger_bjs.info("Too many Y encodes in TR data group")

    for acq, iz, iy, it in zip(group, indz, indy, indt):
        for i in range(block.ncha):
            if group[0].idx.contrast == 0:
                block.metab[i][iz, iy, it, :] = acq.data[i,:]
            else:
                block.water[i][iz, iy, it, :] = acq.data[i,:]
    return


def process_init_epsi(block, group, config, metadata):
    """ Format data into a [cha RO ave lin seg] array """

    indz = [item.idx.kspace_encode_step_2 for item in group]
    indy = [item.idx.kspace_encode_step_1 for item in group]
    indt = list(range(block.nt))

    if len(set(indz)) > 1:
        logger_bjs.info("Too many Z encodes in Init data group")
    if len(set(indy)) > 1:
        logger_bjs.info("Too many Y encodes in Init data group")

    for acq, iz, iy, it in zip(group, indz, indy, indt):
        for i in range(block.ncha):
            if group[0].idx.contrast == 0:
                block.metab[i][iz, iy, it, :] = acq.data[i,:]
            else:
                block.water[i][iz, iy, it, :] = acq.data[i,:]

    # Ref acq should be in block.water/metab[:][0,0,:,:] arrays

<<<<<<< HEAD
#    do_init(block)
=======
    nt, nx, ny, nz, nchan = block.nt, block.nx, block.ny, block.nz, block.n_channels
    dims = (nz, ny, nt, nx)

    k_data = inline_init_traj_corr(block)       # TODO bjs - do I need to save k_data

    # Preparation section

    for ichan in range(nchan):
        xino, xine = init_interp_kx(block, k_data, ichan)
        expo, expe = init_process_kt(block, ichan, reverse=False)
        block.xino[ichan][:,:] = xino
        block.xine[ichan][:,:] = xine
        block.expo[ichan][:,:] = expo
        block.expe[ichan][:,:] = expe

>>>>>>> 42dd51eb
    block.ref_done = True

        

def process_raw_to_epsi(block, group):

    indz = set([item.idx.kspace_encode_step_2 for item in group])
    indy = set([item.idx.kspace_encode_step_1 for item in group])
    indt = list(range(block.nt))
    ieco = group[0].idx.contrast

    if len(indz) > 1:
        logger_bjs.info("Too many Z encodes in TR data group")
    if len(indy) > 1:
        logger_bjs.info("Too many Y encodes in TR data group")

    for acq, it in zip(group, indt):
        for i in range(block.ncha):
            if group[0].idx.contrast == 0:
                block.metab[i][indz, indy, it, :] = acq.data[i,:]
            else:
                block.water[i][indz, indy, it, :] = acq.data[i,:]

<<<<<<< HEAD
#    data_out = do_epsi(block, indy, indz, ieco)
=======
    data_out = do_epsi_process(block, indy, indz, ieco)
>>>>>>> 42dd51eb

    # for i in range(block.ncha):
    #     if ieco == 0:
    #         block.metab_epsi[i][indz, indy, :, :] = data_out[i, :, :]  # dims should be cha,x,t here
    #     else:
    #         block.water_epsi[i][indz, indy, :, :] = data_out[i, :, :]  # dims should be cha,x,t here

    return


def send_raw(block, group, connection, config, metadata):

    zindx = block.last_zindx   # TODO bjs - what range do we take?
    images = []

    metadata.encoding[0].echoTrainLength = 2

    slthick = float(block.fovz/block.nz)
    posoff = slthick * (zindx - 0.5 * block.nz + .5)
    norm_sag = mrdhelper.get_userParameterDouble_value(metadata, 'EpsiWip_sNormal_dSag')
    norm_cor = mrdhelper.get_userParameterDouble_value(metadata, 'EpsiWip_sNormal_dCor')
    norm_tra = mrdhelper.get_userParameterDouble_value(metadata, 'EpsiWip_sNormal_dTra')
    pos_sag = mrdhelper.get_userParameterDouble_value(metadata, 'EpsiWip_sPosition_dSag')
    pos_cor = mrdhelper.get_userParameterDouble_value(metadata, 'EpsiWip_sPosition_dCor')
    pos_tra = mrdhelper.get_userParameterDouble_value(metadata, 'EpsiWip_sPosition_dTra')

    posvecx = pos_sag + norm_sag * posoff
    posvecy = pos_cor + norm_cor * posoff
    posvecz = pos_tra + norm_tra * posoff


    # Set ISMRMRD Meta Attributes
    tmpMetaMet = ismrmrd.Meta()
    tmpMetaMet['DataRole'] = 'Spectroscopy'
    tmpMetaMet['ImageProcessingHistory'] = ['FIRE', 'SPECTRO', 'PYTHON']
    tmpMetaMet['Keep_image_geometry'] = 1
    tmpMetaMet['SiemensControl_SpectroData'] = ['bool', 'true']
    tmpMetaMet['InternalSend'] = 1      # skips SpecSend functor in ICE program - might keep header from modification?

    tmpMetaMet['SiemensDicom_EchoTrainLength'] = 2
    tmpMetaMet['SiemensDicom_SequenceDescription'] = str(metadata.measurementInformation.protocolName)+'_FIRE_RAW'
    tmpMetaMet['SiemensDicom_PercentPhaseFoV'] = 1.0
    tmpMetaMet['SiemensDicom_PercentSampling'] = 1.0
    tmpMetaMet['SiemensDicom_NoOfCols'] = int(block.nx)
    tmpMetaMet['SiemensDicom_SliceThickness'] = slthick
    tmpMetaMet['SiemensDicom_ProtocolSliceNumber'] = zindx
    tmpMetaMet['SiemensDicom_TE'] = metadata.sequenceParameters.TE[0]
    tmpMetaMet['SiemensDicom_TR'] = metadata.sequenceParameters.TR[0]
    tmpMetaMet['SiemensDicom_TI'] = metadata.sequenceParameters.TI[0]
    tmpMetaMet['SiemensDicom_PixelSpacing'] = [float(block.fovx / block.nx), float(block.fovy / block.ny)]

    tmpMetaWat = ismrmrd.Meta()
    tmpMetaWat['DataRole'] = 'Spectroscopy'
    tmpMetaWat['ImageProcessingHistory'] = ['FIRE', 'SPECTRO', 'PYTHON']
    tmpMetaWat['Keep_image_geometry'] = 1
    tmpMetaWat['SiemensControl_SpectroData'] = ['bool', 'true']
    tmpMetaWat['InternalSend'] = 1

    tmpMetaWat['SiemensDicom_EchoTrainLength'] = 2
    tmpMetaWat['SiemensDicom_SequenceDescription'] = str(metadata.measurementInformation.protocolName)+'FIRE_RAW'
    tmpMetaWat['SiemensDicom_PercentPhaseFoV'] = 1.0
    tmpMetaWat['SiemensDicom_PercentSampling'] = 1.0
    tmpMetaWat['SiemensDicom_NoOfCols'] = int(block.nx)
    tmpMetaWat['SiemensDicom_SliceThickness'] = slthick
    tmpMetaWat['SiemensDicom_ProtocolSliceNumber'] = zindx
    tmpMetaWat['SiemensDicom_TE'] = metadata.sequenceParameters.TE[1]
    tmpMetaWat['SiemensDicom_TR'] = metadata.sequenceParameters.TR[1]
    tmpMetaWat['SiemensDicom_TI'] = metadata.sequenceParameters.TI[0]
    tmpMetaWat['SiemensDicom_PixelSpacing'] = [float(block.fovx / block.nx), float(block.fovy / block.ny)]


    xml_metab = tmpMetaMet.serialize()
    xml_water = tmpMetaWat.serialize()
    logging.debug("Image MetaAttributes: %s", xml_metab)



    # # NOT NEEDED FOR RAW SAVE, JUST FOR PROCESSED EPSI
    # # Change dwell time to account for removal of readout oversampling
    # dwellTime = mrdhelper.get_userParameterDouble_value(metadata, 'DwellTime_0')  # in ms
    #
    # if dwellTime is None:
    #     logging.error("Could not find DwellTime_0 in MRD header")
    # else:
    #     logging.info("Found acquisition dwell time from header: " + str(dwellTime * 1000))
    #     tmpMetaMet['SiemensDicom_RealDwellTime'] = ['int', str(int(dwellTime * 1000 * 2))]

    # FROM BARTFIRE
    # # Add image orientation directions to MetaAttributes if not already present
    # if tmpMetaMet.get('ImageRowDir') is None:
    #     tmpMetaMet['ImageRowDir'] = ["{:.18f}".format(tmpImg.getHead().read_dir[0]),
    #                               "{:.18f}".format(tmpImg.getHead().read_dir[1]),
    #                               "{:.18f}".format(tmpImg.getHead().read_dir[2])]
    #
    # if tmpMetaMet.get('ImageColumnDir') is None:
    #     tmpMetaMet['ImageColumnDir'] = ["{:.18f}".format(tmpImg.getHead().phase_dir[0]),
    #                                  "{:.18f}".format(tmpImg.getHead().phase_dir[1]),
    #                                  "{:.18f}".format(tmpImg.getHead().phase_dir[2])]


    for icha in range(block.ncha):
        # Create new MRD instance for the processed image
        # from_array() should be called with 'transpose=False' to avoid warnings, and when called
        # with this option, can take input as: [cha z y x], [z y x], [y x], or [x]
        # For spectroscopy data, dimensions are: [z y t], i.e. [SEG LIN COL] (PAR would be 3D)

        metab = block.metab[icha][zindx, :,:,:].copy()      # TODO bjs - what range do we take?
        water = block.water[icha][zindx, :,:,:].copy()

        ms = metab.shape
        ws = water.shape
        metab.shape = ms[0], ms[1] * ms[2]
        water.shape = ws[0], ws[1] * ws[2]

        # metab = np.conj(metab)
        # water = np.conj(water)

        tmpImgMet = ismrmrd.Image.from_array(metab, transpose=False)
        tmpImgWat = ismrmrd.Image.from_array(water, transpose=False)

        # Set the header information
        tmpImgMet.setHead(mrdhelper.update_img_header_from_raw(tmpImgMet.getHead(), group[0].getHead()))
        tmpImgWat.setHead(mrdhelper.update_img_header_from_raw(tmpImgWat.getHead(), group[0].getHead()))

        # 2D spectroscopic imaging
        tmpImgMet.field_of_view = (ctypes.c_float(block.fovx),ctypes.c_float(block.fovy),ctypes.c_float(block.fovz))
        tmpImgWat.field_of_view = (ctypes.c_float(block.fovx),ctypes.c_float(block.fovy),ctypes.c_float(block.fovz))

        tmpImgMet.position = (ctypes.c_float(posvecx), ctypes.c_float(posvecy), ctypes.c_float(posvecz))
        tmpImgWat.position = (ctypes.c_float(posvecx), ctypes.c_float(posvecy), ctypes.c_float(posvecz))

        tmpImgMet.image_index = block.out_indx + 0
        tmpImgWat.image_index = block.out_indx + 1
        block.out_indx += 2

        tmpImgMet.attribute_string = xml_metab
        tmpImgWat.attribute_string = xml_water

        images.append(tmpImgMet)
        images.append(tmpImgWat)

    return images


def send_epsi(block, group, connection, config, metadata):

    # NOT DONE -- NOT DONE -- NOT DONE -- NOT DONE -- NOT DONE -- NOT DONE --

    # May have to wait until all data processed to do these 2 steps, then
    # send all data to database??? bjs  From do_epsi.do_epsi()

    nt, nx, ny, nz = block.nt, block.nx, block.ny, block.nz
    nx2 = int(nx / 2)  # size of regridded data
    nt2 = int(nt / 2)

    if block.set.swap_lr:
        for ichan in range(block.ncha):
            for z in range(nz):
                for x in range(nx2):
                    for t in range(nt2):
                        tmp = np.fliplr(np.squeeze(block.water[ichan][z, :, x, t]))
                        tmp[0] = 0 + 0j     # bjs - may not need this?
                        block.water[ichan][z, :, x, t] = tmp

                        tmp = np.fliplr(np.squeeze(block.metab[ichan][z, :, x, t]))
                        tmp[0] = 0 + 0j     # bjs - may not need this?
                        block.metab[ichan][z, :, x, t] = tmp


    if block.set.invert_z:
        for ichan in range(block.ncha):
            block.water[ichan][:, :, :, :] = block.water[ichan][::-1, :, :, :]
            block.metab[ichan][:, :, :, :] = block.metab[ichan][::-1, :, :, :]

    zindx = block.last_zindx        # TODO bjs - what range do we take?
    images = []

    # Set ISMRMRD Meta Attributes
    tmpMeta = ismrmrd.Meta()
    tmpMeta['DataRole'] = 'Spectroscopy'
    tmpMeta['ImageProcessingHistory'] = ['FIRE', 'SPECTRO', 'PYTHON']
    tmpMeta['Keep_image_geometry'] = 1
    tmpMeta['SiemensControl_SpectroData'] = ['bool', 'true']

    tmpMeta['SiemensDicom_SequenceDescription'] = str(metadata.measurementInformation.protocolName)+'FIRE_PROC1'    # for epsi processing ?

    # Change dwell time to account for removal of readout oversampling
    dwellTime = mrdhelper.get_userParameterDouble_value(metadata, 'DwellTime_0')  # in ms

    # if dwellTime is None:
    #     logging.error("Could not find DwellTime_0 in MRD header")
    # else:
    #     logging.info("Found acquisition dwell time from header: " + str(dwellTime * 1000))
    #     tmpMeta['SiemensDicom_RealDwellTime'] = ['int', str(int(dwellTime * 1000 * 2))]

    xml = tmpMeta.serialize()
    logging.debug("Image MetaAttributes: %s", xml)

    for icha in range(block.ncha):
        # Create new MRD instance for the processed image
        # from_array() should be called with 'transpose=False' to avoid warnings, and when called
        # with this option, can take input as: [cha z y x], [z y x], [y x], or [x]
        # For spectroscopy data, dimensions are: [z y t], i.e. [SEG LIN COL] (PAR would be 3D)

        metab = block.metab[icha][zindx, :,:,:].copy()      # TODO bjs - what range do we take?
        water = block.water[icha][zindx, :,:,:].copy()

        ms = metab.shape
        ws = water.shape
        metab.shape = ms[0], ms[1] * ms[2]
        water.shape = ws[0], ws[1] * ws[2]

        tmpImgMet = ismrmrd.Image.from_array(metab, transpose=False)
        tmpImgWat = ismrmrd.Image.from_array(water, transpose=False)

        # Set the header information
        tmpImgMet.setHead(mrdhelper.update_img_header_from_raw(tmpImgMet.getHead(), group[0].getHead()))
        tmpImgWat.setHead(mrdhelper.update_img_header_from_raw(tmpImgWat.getHead(), group[0].getHead()))

        # 2D spectroscopic imaging
        tmpImgMet.field_of_view = (ctypes.c_float(block.fovx),ctypes.c_float(block.fovy),ctypes.c_float(block.fovz))
        tmpImgWat.field_of_view = (ctypes.c_float(block.fovx),ctypes.c_float(block.fovy),ctypes.c_float(block.fovz))

        tmpImgMet.image_index = 1
        tmpImgWat.image_index = 1

        tmpImgMet.attribute_string = xml
        tmpImgWat.attribute_string = xml

        images.append(tmpImgMet)
        images.append(tmpImgWat)

    return images


def dump_flags(item):
    lines = []
    lines.append("ACQ_IS_DUMMYSCAN_DATA                  = " + str(item.is_flag_set(ismrmrd.ACQ_FIRST_IN_ENCODE_STEP1)))
    lines.append("ACQ_LAST_IN_ENCODE_STEP1               = " + str(item.is_flag_set(ismrmrd.ACQ_LAST_IN_ENCODE_STEP1)))
    lines.append("ACQ_FIRST_IN_ENCODE_STEP2              = " + str(item.is_flag_set(ismrmrd.ACQ_FIRST_IN_ENCODE_STEP2)))
    lines.append("ACQ_LAST_IN_ENCODE_STEP2               = " + str(item.is_flag_set(ismrmrd.ACQ_LAST_IN_ENCODE_STEP2)))
    lines.append("ACQ_FIRST_IN_AVERAGE                   = " + str(item.is_flag_set(ismrmrd.ACQ_FIRST_IN_AVERAGE)))
    lines.append("ACQ_LAST_IN_AVERAGE                    = " + str(item.is_flag_set(ismrmrd.ACQ_LAST_IN_AVERAGE)))
    lines.append("ACQ_FIRST_IN_SLICE                     = " + str(item.is_flag_set(ismrmrd.ACQ_FIRST_IN_SLICE)))
    lines.append("ACQ_LAST_IN_SLICE                      = " + str(item.is_flag_set(ismrmrd.ACQ_LAST_IN_SLICE)))
    lines.append("ACQ_FIRST_IN_CONTRAST                  = " + str(item.is_flag_set(ismrmrd.ACQ_FIRST_IN_CONTRAST)))
    lines.append("ACQ_LAST_IN_CONTRAST                   = " + str(item.is_flag_set(ismrmrd.ACQ_LAST_IN_CONTRAST)))
    lines.append("ACQ_FIRST_IN_PHASE                     = " + str(item.is_flag_set(ismrmrd.ACQ_FIRST_IN_PHASE)))
    lines.append("ACQ_LAST_IN_PHASE                      = " + str(item.is_flag_set(ismrmrd.ACQ_LAST_IN_PHASE)))
    lines.append("ACQ_FIRST_IN_REPETITION                = " + str(item.is_flag_set(ismrmrd.ACQ_FIRST_IN_REPETITION)))
    lines.append("ACQ_LAST_IN_REPETITION                 = " + str(item.is_flag_set(ismrmrd.ACQ_LAST_IN_REPETITION)))
    lines.append("ACQ_FIRST_IN_SET                       = " + str(item.is_flag_set(ismrmrd.ACQ_FIRST_IN_SET)))
    lines.append("ACQ_LAST_IN_SET                        = " + str(item.is_flag_set(ismrmrd.ACQ_LAST_IN_SET)))
    lines.append("ACQ_FIRST_IN_SEGMENT                   = " + str(item.is_flag_set(ismrmrd.ACQ_FIRST_IN_SEGMENT)))
    lines.append("ACQ_LAST_IN_SEGMENT                    = " + str(item.is_flag_set(ismrmrd.ACQ_LAST_IN_SEGMENT)))
    lines.append("ACQ_IS_NOISE_MEASUREMENT               = " + str(item.is_flag_set(ismrmrd.ACQ_IS_NOISE_MEASUREMENT)))
    lines.append("ACQ_IS_PARALLEL_CALIBRATION            = " + str(item.is_flag_set(ismrmrd.ACQ_IS_PARALLEL_CALIBRATION)))
    lines.append("ACQ_IS_PARALLEL_CALIBRATION_AND_IMAGING= " + str(item.is_flag_set(ismrmrd.ACQ_IS_PARALLEL_CALIBRATION_AND_IMAGING)))
    lines.append("ACQ_IS_REVERSE                         = " + str(item.is_flag_set(ismrmrd.ACQ_IS_REVERSE)))
    lines.append("ACQ_IS_NAVIGATION_DATA                 = " + str(item.is_flag_set(ismrmrd.ACQ_IS_NAVIGATION_DATA)))
    lines.append("ACQ_IS_PHASECORR_DATA                  = " + str(item.is_flag_set(ismrmrd.ACQ_IS_PHASECORR_DATA)))
    lines.append("ACQ_LAST_IN_MEASUREMENT                = " + str(item.is_flag_set(ismrmrd.ACQ_LAST_IN_MEASUREMENT)))
    lines.append("ACQ_IS_HPFEEDBACK_DATA                 = " + str(item.is_flag_set(ismrmrd.ACQ_IS_HPFEEDBACK_DATA)))
    lines.append("ACQ_IS_DUMMYSCAN_DATA                  = " + str(item.is_flag_set(ismrmrd.ACQ_IS_DUMMYSCAN_DATA)))
    lines.append("ACQ_IS_RTFEEDBACK_DATA                 = " + str(item.is_flag_set(ismrmrd.ACQ_IS_RTFEEDBACK_DATA)))
    lines.append("ACQ_IS_SURFACECOILCORRECTIONSCAN_DATA  = " + str(item.is_flag_set(ismrmrd.ACQ_IS_SURFACECOILCORRECTIONSCAN_DATA)))
    lines.append("ACQ_IS_PHASE_STABILIZATION_REFERENCE   = " + str(item.is_flag_set(ismrmrd.ACQ_IS_PHASE_STABILIZATION_REFERENCE)))
    lines.append("ACQ_IS_PHASE_STABILIZATION             = " + str(item.is_flag_set(ismrmrd.ACQ_IS_PHASE_STABILIZATION)))
    lines.append("ACQ_COMPRESSION1                       = " + str(item.is_flag_set(ismrmrd.ACQ_COMPRESSION1)))
    lines.append("ACQ_COMPRESSION2                       = " + str(item.is_flag_set(ismrmrd.ACQ_COMPRESSION2)))
    lines.append("ACQ_COMPRESSION3                       = " + str(item.is_flag_set(ismrmrd.ACQ_COMPRESSION3)))
    lines.append("ACQ_COMPRESSION4                       = " + str(item.is_flag_set(ismrmrd.ACQ_COMPRESSION4)))
    lines.append("ACQ_USER1                              = " + str(item.is_flag_set(ismrmrd.ACQ_USER1)))
    lines.append("ACQ_USER2                              = " + str(item.is_flag_set(ismrmrd.ACQ_USER2)))
    lines.append("ACQ_USER3                              = " + str(item.is_flag_set(ismrmrd.ACQ_USER3)))
    lines.append("ACQ_USER4                              = " + str(item.is_flag_set(ismrmrd.ACQ_USER4)))
    lines.append("ACQ_USER5                              = " + str(item.is_flag_set(ismrmrd.ACQ_USER5)))
    lines.append("ACQ_USER6                              = " + str(item.is_flag_set(ismrmrd.ACQ_USER6)))
    lines.append("ACQ_USER7                              = " + str(item.is_flag_set(ismrmrd.ACQ_USER7)))
    lines.append("ACQ_USER8                              = " + str(item.is_flag_set(ismrmrd.ACQ_USER8)))

    lines = "\n".join(lines)
    print(lines)

def dump_active_flags(item, prnt=False):
    lines = []

    if item.is_flag_set(ismrmrd.ACQ_FIRST_IN_ENCODE_STEP1): lines.append("ACQ_IS_DUMMYSCAN_DATA                  = True")
    if item.is_flag_set(ismrmrd.ACQ_LAST_IN_ENCODE_STEP1):	lines.append("ACQ_LAST_IN_ENCODE_STEP1               = True")
    if item.is_flag_set(ismrmrd.ACQ_FIRST_IN_ENCODE_STEP2):	lines.append("ACQ_FIRST_IN_ENCODE_STEP2              = True")
    if item.is_flag_set(ismrmrd.ACQ_LAST_IN_ENCODE_STEP2):	lines.append("ACQ_LAST_IN_ENCODE_STEP2               = True")
    if item.is_flag_set(ismrmrd.ACQ_FIRST_IN_AVERAGE):		lines.append("ACQ_FIRST_IN_AVERAGE                   = True")
    if item.is_flag_set(ismrmrd.ACQ_LAST_IN_AVERAGE):		lines.append("ACQ_LAST_IN_AVERAGE                    = True")
    if item.is_flag_set(ismrmrd.ACQ_FIRST_IN_SLICE):		lines.append("ACQ_FIRST_IN_SLICE                     = True")
    if item.is_flag_set(ismrmrd.ACQ_LAST_IN_SLICE):		    lines.append("ACQ_LAST_IN_SLICE                      = True")
    if item.is_flag_set(ismrmrd.ACQ_FIRST_IN_CONTRAST):		lines.append("ACQ_FIRST_IN_CONTRAST                  = True")
    if item.is_flag_set(ismrmrd.ACQ_LAST_IN_CONTRAST):		lines.append("ACQ_LAST_IN_CONTRAST                   = True")
    if item.is_flag_set(ismrmrd.ACQ_FIRST_IN_PHASE):		lines.append("ACQ_FIRST_IN_PHASE                     = True")
    if item.is_flag_set(ismrmrd.ACQ_LAST_IN_PHASE):		    lines.append("ACQ_LAST_IN_PHASE                      = True")
    if item.is_flag_set(ismrmrd.ACQ_FIRST_IN_REPETITION):	lines.append("ACQ_FIRST_IN_REPETITION                = True")
    if item.is_flag_set(ismrmrd.ACQ_LAST_IN_REPETITION):	lines.append("ACQ_LAST_IN_REPETITION                 = True")
    if item.is_flag_set(ismrmrd.ACQ_FIRST_IN_SET):		    lines.append("ACQ_FIRST_IN_SET                       = True")
    if item.is_flag_set(ismrmrd.ACQ_LAST_IN_SET):			lines.append("ACQ_LAST_IN_SET                        = True")
    if item.is_flag_set(ismrmrd.ACQ_FIRST_IN_SEGMENT):		lines.append("ACQ_FIRST_IN_SEGMENT                   = True")
    if item.is_flag_set(ismrmrd.ACQ_LAST_IN_SEGMENT):		lines.append("ACQ_LAST_IN_SEGMENT                    = True")
    if item.is_flag_set(ismrmrd.ACQ_IS_NOISE_MEASUREMENT):	lines.append("ACQ_IS_NOISE_MEASUREMENT               = True")
    if item.is_flag_set(ismrmrd.ACQ_IS_PARALLEL_CALIBRATION): lines.append("ACQ_IS_PARALLEL_CALIBRATION          = True")
    if item.is_flag_set(ismrmrd.ACQ_IS_PARALLEL_CALIBRATION_AND_IMAGING): lines.append("ACQ_IS_PARALLEL_CALIBRATION_AND_IMAGING= True")
    if item.is_flag_set(ismrmrd.ACQ_IS_REVERSE):			lines.append("ACQ_IS_REVERSE                         = True")
    if item.is_flag_set(ismrmrd.ACQ_IS_NAVIGATION_DATA):	lines.append("ACQ_IS_NAVIGATION_DATA                 = True")
    if item.is_flag_set(ismrmrd.ACQ_IS_PHASECORR_DATA):		lines.append("ACQ_IS_PHASECORR_DATA                  = True")
    if item.is_flag_set(ismrmrd.ACQ_LAST_IN_MEASUREMENT):	lines.append("ACQ_LAST_IN_MEASUREMENT                = True")
    if item.is_flag_set(ismrmrd.ACQ_IS_HPFEEDBACK_DATA):	lines.append("ACQ_IS_HPFEEDBACK_DATA                 = True")
    if item.is_flag_set(ismrmrd.ACQ_IS_DUMMYSCAN_DATA):		lines.append("ACQ_IS_DUMMYSCAN_DATA                  = True")
    if item.is_flag_set(ismrmrd.ACQ_IS_RTFEEDBACK_DATA):	lines.append("ACQ_IS_RTFEEDBACK_DATA                 = True")
    if item.is_flag_set(ismrmrd.ACQ_IS_SURFACECOILCORRECTIONSCAN_DATA): lines.append("ACQ_IS_SURFACECOILCORRECTIONSCAN_DATA = True")
    if item.is_flag_set(ismrmrd.ACQ_IS_PHASE_STABILIZATION_REFERENCE):lines.append("ACQ_IS_PHASE_STABILIZATION_REFERENCE   = True")
    if item.is_flag_set(ismrmrd.ACQ_IS_PHASE_STABILIZATION):lines.append("ACQ_IS_PHASE_STABILIZATION             = True")
    if item.is_flag_set(ismrmrd.ACQ_COMPRESSION1):		    lines.append("ACQ_COMPRESSION1                       = True")
    if item.is_flag_set(ismrmrd.ACQ_COMPRESSION2):		    lines.append("ACQ_COMPRESSION2                       = True")
    if item.is_flag_set(ismrmrd.ACQ_COMPRESSION3):		    lines.append("ACQ_COMPRESSION3                       = True")
    if item.is_flag_set(ismrmrd.ACQ_COMPRESSION4):		    lines.append("ACQ_COMPRESSION4                       = True")
    if item.is_flag_set(ismrmrd.ACQ_USER1):			        lines.append("ACQ_USER1                              = True")
    if item.is_flag_set(ismrmrd.ACQ_USER2):			        lines.append("ACQ_USER2                              = True")
    if item.is_flag_set(ismrmrd.ACQ_USER3):		    	    lines.append("ACQ_USER3                              = True")
    if item.is_flag_set(ismrmrd.ACQ_USER4):		    	    lines.append("ACQ_USER4                              = True")
    if item.is_flag_set(ismrmrd.ACQ_USER5):		    	    lines.append("ACQ_USER5                              = True")
    if item.is_flag_set(ismrmrd.ACQ_USER6):		    	    lines.append("ACQ_USER6                              = True")
    if item.is_flag_set(ismrmrd.ACQ_USER7):			        lines.append("ACQ_USER7                              = True")
    if item.is_flag_set(ismrmrd.ACQ_USER8):			        lines.append("ACQ_USER8                              = True")

    if lines == []:
        lines = 'No active flags.'
    else:
        lines = "\n".join(lines)

    if prnt == True:
        print(lines)
    else:
        return lines
<|MERGE_RESOLUTION|>--- conflicted
+++ resolved
@@ -356,9 +356,6 @@
 
     # Ref acq should be in block.water/metab[:][0,0,:,:] arrays
 
-<<<<<<< HEAD
-#    do_init(block)
-=======
     nt, nx, ny, nz, nchan = block.nt, block.nx, block.ny, block.nz, block.n_channels
     dims = (nz, ny, nt, nx)
 
@@ -374,7 +371,6 @@
         block.expo[ichan][:,:] = expo
         block.expe[ichan][:,:] = expe
 
->>>>>>> 42dd51eb
     block.ref_done = True
 
         
@@ -398,11 +394,7 @@
             else:
                 block.water[i][indz, indy, it, :] = acq.data[i,:]
 
-<<<<<<< HEAD
-#    data_out = do_epsi(block, indy, indz, ieco)
-=======
     data_out = do_epsi_process(block, indy, indz, ieco)
->>>>>>> 42dd51eb
 
     # for i in range(block.ncha):
     #     if ieco == 0:
